import argparse
import io
import json
import os
import time
from typing import Any, Dict, List, Optional, Union

from fastmcp import FastMCP
from fastmcp.utilities.types import Image
from PIL import Image as PILImage

<<<<<<< HEAD

import os

proxy = ''

os.environ['http_proxy'] = proxy 
os.environ['HTTP_PROXY'] = proxy
os.environ['https_proxy'] = proxy
os.environ['HTTPS_PROXY'] = proxy
=======
from utils.config_utils import get_robot_specifications, parse_robot_config
from utils.network_utils import ping_ip_and_port
from utils.websocket_manager import WebSocketManager, parse_image, parse_json
>>>>>>> ac75c8c8

# ROS bridge connection settings
ROSBRIDGE_IP = "127.0.0.1"  # Default is localhost. Replace with your local IPor set using the LLM.
ROSBRIDGE_PORT = (
    9090  # Rosbridge default is 9090. Replace with your rosbridge port or set using the LLM.
)

# MCP transport settings
MCP_TRANSPORT = os.getenv("MCP_TRANSPORT", "stdio").lower()  # Default is stdio.

# MCP connection settings (streamable-http)
MCP_HOST = os.getenv(
    "MCP_HOST", "127.0.0.1"
)  # Default is localhost. Replace with the address of your remote MCP server.

# MCP port settings (default=9000)
MCP_PORT = int(
    os.getenv("MCP_PORT", "9000")
)  # Default is 9000. Replace with the port of your remote MCP server.

# Initialize MCP server and WebSocket manager
mcp = FastMCP("ros-mcp-server")
ws_manager = WebSocketManager(
    ROSBRIDGE_IP, ROSBRIDGE_PORT, default_timeout=5.0
)  # Increased default timeout for ROS operations


@mcp.tool(description=("Get robot configuration from YAML file."))
def get_robot_config(name: str) -> dict:
    """
    Get the robot configuration from the YAML file for connecting to the robot and knowing its capabilities.

    Returns:
        dict: The robot configuration.
    """
    robot_config = parse_robot_config(name)

    if len(robot_config) > 1:
        return {
            "error": f"Multiple configurations found for robot '{name}'. Please specify a more precise name."
        }
    elif not robot_config:
        return {
            "error": f"No configuration found for robot '{name}'. Please check the name and try again. Or you can set the IP/port manually using the 'connect_to_robot' tool."
        }
    return {"robot_config": robot_config}


@mcp.tool(
    description=("List all available robot specifications that can be used with get_robot_config.")
)
def list_verified_robot_specifications() -> dict:
    """
    Get a list of all available robot specification files.

    Returns:
        dict: List of available robot names that can be used with get_robot_config.
    """
    return get_robot_specifications()


@mcp.tool(
    description=(
        "After getting the robot config, connect to the robot by setting the IP/port and testing connectivity."
    )
)
def connect_to_robot(
    ip: Optional[str] = None,
    port: Optional[Union[int, str]] = None,
    ping_timeout: float = 2.0,
    port_timeout: float = 2.0,
) -> dict:
    """
    Connect to a robot by setting the IP and port for the WebSocket connection, then testing connectivity.

    Args:
        ip (Optional[str]): The IP address of the rosbridge server. Defaults to "127.0.0.1" (localhost).
        port (Optional[int]): The port number of the rosbridge server. Defaults to 9090.
        ping_timeout (float): Timeout for ping in seconds. Default = 2.0.
        port_timeout (float): Timeout for port check in seconds. Default = 2.0.

    Returns:
        dict: Connection status with ping and port check results.
    """
    # Set default values if None
    actual_ip = ip if ip is not None else "127.0.0.1"
    actual_port = int(port) if port is not None else 9090

    # Set the IP and port
    ws_manager.set_ip(actual_ip, actual_port)

    # Test connectivity
    ping_result = ping_ip_and_port(actual_ip, actual_port, ping_timeout, port_timeout)

    # Combine the results
    return {
        "message": f"WebSocket IP set to {actual_ip}:{actual_port}",
        "connectivity_test": ping_result,
    }


@mcp.tool(description="Detect the ROS version and distribution via rosbridge.")
def detect_ros_version() -> dict:
    """
    Detects the ROS version and distro via rosbridge WebSocket.
    Returns:
        dict: {'version': <version or '1'>, 'distro': <distro>} or error info.
    """
    # Try ROS2 detection
    ros2_request = {
        "op": "call_service",
        "id": "ros2_version_check",
        "service": "/rosapi/get_ros_version",
        "args": {},
    }
    with ws_manager:
        response = ws_manager.request(ros2_request)
        values = response.get("values") if response else None
        if isinstance(values, dict) and "version" in values:
            return {"version": values.get("version"), "distro": values.get("distro")}
        # Fallback to ROS1 detection
        ros1_request = {
            "op": "call_service",
            "id": "ros1_distro_check",
            "service": "/rosapi/get_param",
            "args": {"name": "/rosdistro"},
        }
        response = ws_manager.request(ros1_request)
        value = response.get("values") if response else None
        if value:
            distro = value.get("value") if isinstance(value, dict) else value
            distro_clean = str(distro).strip('"').replace("\\n", "").replace("\n", "")
            return {"version": "1", "distro": distro_clean}
        return {"error": "Could not detect ROS version"}


@mcp.tool(description=("Fetch available topics from the ROS bridge.\nExample:\nget_topics()"))
def get_topics() -> dict:
    """
    Fetch available topics from the ROS bridge.

    Returns:
        dict: Contains two lists - 'topics' and 'types',
            or a message string if no topics are found.
    """
    # rosbridge service call to get topic list
    message = {
        "op": "call_service",
        "service": "/rosapi/topics",
        "type": "rosapi/Topics",
        "id": "get_topics_request_1",
    }

    # Request topic list from rosbridge
    with ws_manager:
        response = ws_manager.request(message)

    # Check for service response errors first
    if response and "result" in response and not response["result"]:
        # Service call failed - return error with details from values
        error_msg = response.get("values", {}).get("message", "Service call failed")
        return {"error": f"Service call failed: {error_msg}"}

    # Return topic info if present
    if response and "values" in response:
        return response["values"]
    else:
        return {"warning": "No topics found"}


@mcp.tool(
    description=("Get the message type for a specific topic.\nExample:\nget_topic_type('/cmd_vel')")
)
def get_topic_type(topic: str) -> dict:
    """
    Get the message type for a specific topic.

    Args:
        topic (str): The topic name (e.g., '/cmd_vel')

    Returns:
        dict: Contains the 'type' field with the message type,
            or an error message if topic doesn't exist.
    """
    # Validate input
    if not topic or not topic.strip():
        return {"error": "Topic name cannot be empty"}

    # rosbridge service call to get topic type
    message = {
        "op": "call_service",
        "service": "/rosapi/topic_type",
        "type": "rosapi/TopicType",
        "args": {"topic": topic},
        "id": f"get_topic_type_request_{topic.replace('/', '_')}",
    }

    # Request topic type from rosbridge
    with ws_manager:
        response = ws_manager.request(message)

    # Check for service response errors first
    if response and "result" in response and not response["result"]:
        # Service call failed - return error with details from values
        error_msg = response.get("values", {}).get("message", "Service call failed")
        return {"error": f"Service call failed: {error_msg}"}

    # Return topic type if present
    if response and "values" in response:
        topic_type = response["values"].get("type", "")
        if topic_type:
            return {"topic": topic, "type": topic_type}
        else:
            return {"error": f"Topic {topic} does not exist or has no type"}
    else:
        return {"error": f"Failed to get type for topic {topic}"}


@mcp.tool(
    description=(
        "Get the complete structure/definition of a message type.\n"
        "Example:\n"
        "get_message_details('geometry_msgs/Twist')"
    )
)
def get_message_details(message_type: str) -> dict:
    """
    Get the complete structure/definition of a message type.

    Args:
        message_type (str): The message type (e.g., 'geometry_msgs/Twist')

    Returns:
        dict: Contains the message structure with field names and types,
            or an error message if the message type doesn't exist.
    """
    # Validate input
    if not message_type or not message_type.strip():
        return {"error": "Message type cannot be empty"}

    # rosbridge service call to get message details
    message = {
        "op": "call_service",
        "service": "/rosapi/message_details",
        "type": "rosapi/MessageDetails",
        "args": {"type": message_type},
        "id": f"get_message_details_request_{message_type.replace('/', '_')}",
    }

    # Request message details from rosbridge
    with ws_manager:
        response = ws_manager.request(message)

    # Check for service response errors first
    if response and "result" in response and not response["result"]:
        # Service call failed - return error with details from values
        error_msg = response.get("values", {}).get("message", "Service call failed")
        return {"error": f"Service call failed: {error_msg}"}

    # Return message structure if present
    if response and "values" in response:
        typedefs = response["values"].get("typedefs", [])
        if typedefs:
            # Parse the structure into a more readable format
            structure = {}
            for typedef in typedefs:
                type_name = typedef.get("type", message_type)
                field_names = typedef.get("fieldnames", [])
                field_types = typedef.get("fieldtypes", [])

                fields = {}
                for name, ftype in zip(field_names, field_types):
                    fields[name] = ftype

                structure[type_name] = {"fields": fields, "field_count": len(fields)}

            return {"message_type": message_type, "structure": structure}
        else:
            return {"error": f"Message type {message_type} not found or has no definition"}
    else:
        return {"error": f"Failed to get details for message type {message_type}"}


@mcp.tool(
    description=(
        "Get list of nodes that are publishing to a specific topic.\n"
        "Example:\n"
        "get_publishers_for_topic('/cmd_vel')"
    )
)
def get_publishers_for_topic(topic: str) -> dict:
    """
    Get list of nodes that are publishing to a specific topic.

    Args:
        topic (str): The topic name (e.g., '/cmd_vel')

    Returns:
        dict: Contains list of publisher node names,
            or a message if no publishers found.
    """
    # Validate input
    if not topic or not topic.strip():
        return {"error": "Topic name cannot be empty"}

    # rosbridge service call to get publishers
    message = {
        "op": "call_service",
        "service": "/rosapi/publishers",
        "type": "rosapi/Publishers",
        "args": {"topic": topic},
        "id": f"get_publishers_for_topic_request_{topic.replace('/', '_')}",
    }

    # Request publishers from rosbridge
    with ws_manager:
        response = ws_manager.request(message)

    # Check for service response errors first
    if response and "result" in response and not response["result"]:
        # Service call failed - return error with details from values
        error_msg = response.get("values", {}).get("message", "Service call failed")
        return {"error": f"Service call failed: {error_msg}"}

    # Return publishers if present
    if response and "values" in response:
        publishers = response["values"].get("publishers", [])
        return {"topic": topic, "publishers": publishers, "publisher_count": len(publishers)}
    else:
        return {"error": f"Failed to get publishers for topic {topic}"}


@mcp.tool(
    description=(
        "Get list of nodes that are subscribed to a specific topic.\n"
        "Example:\n"
        "get_subscribers_for_topic('/cmd_vel')"
    )
)
def get_subscribers_for_topic(topic: str) -> dict:
    """
    Get list of nodes that are subscribed to a specific topic.

    Args:
        topic (str): The topic name (e.g., '/cmd_vel')

    Returns:
        dict: Contains list of subscriber node names,
            or a message if no subscribers found.
    """
    # Validate input
    if not topic or not topic.strip():
        return {"error": "Topic name cannot be empty"}

    # rosbridge service call to get subscribers
    message = {
        "op": "call_service",
        "service": "/rosapi/subscribers",
        "type": "rosapi/Subscribers",
        "args": {"topic": topic},
        "id": f"get_subscribers_for_topic_request_{topic.replace('/', '_')}",
    }

    # Request subscribers from rosbridge
    with ws_manager:
        response = ws_manager.request(message)

    # Check for service response errors first
    if response and "result" in response and not response["result"]:
        # Service call failed - return error with details from values
        error_msg = response.get("values", {}).get("message", "Service call failed")
        return {"error": f"Service call failed: {error_msg}"}

    # Return subscribers if present
    if response and "values" in response:
        subscribers = response["values"].get("subscribers", [])
        return {"topic": topic, "subscribers": subscribers, "subscriber_count": len(subscribers)}
    else:
        return {"error": f"Failed to get subscribers for topic {topic}"}


@mcp.tool(
    description=(
        "Get comprehensive information about all ROS topics including publishers, subscribers, and message types. Note that this may take time to execute when three are a large number of topics since it queries each one by one under the hood. \n"
        "Example:\n"
        "inspect_all_topics()"
    )
)
def inspect_all_topics() -> dict:
    """
    Get comprehensive information about all ROS topics including publishers, subscribers, and message types.

    Returns:
        dict: Contains detailed information about all topics including:
            - Topic names and message types
            - Publishers for each topic
            - Subscribers for each topic
            - Connection counts and statistics
    """
    # First get all topics
    topics_message = {
        "op": "call_service",
        "service": "/rosapi/topics",
        "type": "rosapi/Topics",
        "args": {},
        "id": "inspect_all_topics_request_1",
    }

    with ws_manager:
        topics_response = ws_manager.request(topics_message)

        if not topics_response or "values" not in topics_response:
            return {"error": "Failed to get topics list"}

        topics = topics_response["values"].get("topics", [])
        types = topics_response["values"].get("types", [])
        topic_details = {}

        # Get details for each topic
        topic_errors = []
        for i, topic in enumerate(topics):
            # Get topic type
            topic_type = types[i] if i < len(types) else "unknown"

            # Get publishers for this topic
            publishers_message = {
                "op": "call_service",
                "service": "/rosapi/publishers",
                "type": "rosapi/Publishers",
                "args": {"topic": topic},
                "id": f"get_publishers_{topic.replace('/', '_')}",
            }

            publishers_response = ws_manager.request(publishers_message)
            publishers = []
            if publishers_response and "values" in publishers_response:
                publishers = publishers_response["values"].get("publishers", [])
            elif publishers_response and "error" in publishers_response:
                topic_errors.append(f"Topic {topic} publishers: {publishers_response['error']}")

            # Get subscribers for this topic
            subscribers_message = {
                "op": "call_service",
                "service": "/rosapi/subscribers",
                "type": "rosapi/Subscribers",
                "args": {"topic": topic},
                "id": f"get_subscribers_{topic.replace('/', '_')}",
            }

            subscribers_response = ws_manager.request(subscribers_message)
            subscribers = []
            if subscribers_response and "values" in subscribers_response:
                subscribers = subscribers_response["values"].get("subscribers", [])
            elif subscribers_response and "error" in subscribers_response:
                topic_errors.append(f"Topic {topic} subscribers: {subscribers_response['error']}")

            topic_details[topic] = {
                "type": topic_type,
                "publishers": publishers,
                "subscribers": subscribers,
                "publisher_count": len(publishers),
                "subscriber_count": len(subscribers),
            }

        return {
            "total_topics": len(topics),
            "topics": topic_details,
            "topic_errors": topic_errors,  # Include any errors encountered during inspection
        }


@mcp.tool(
    description=(
        "Subscribe to a ROS topic and return the first message received.\n"
        "Example:\n"
        "subscribe_once(topic='/cmd_vel', msg_type='geometry_msgs/msg/TwistStamped')\n"
<<<<<<< HEAD
        "subscribe_once(topic='/slow_topic', msg_type='my_package/SlowMsg', timeout=10.0)  # Specify timeout only if topic publishes infrequently\n"
        "DON'T USE IT TO GET IMAGE! USE get_image() AND get_depth_image() INSTEAD!\n"
=======
        "subscribe_once(topic='/slow_topic', msg_type='my_package/SlowMsg', timeout=None)  # Specify timeout only if topic publishes infrequently\n"
        "subscribe_once(topic='/high_rate_topic', msg_type='sensor_msgs/Image', timeout=None, queue_length=5, throttle_rate_ms=100)  # Control message buffering and rate"
>>>>>>> ac75c8c8
    )
)
def subscribe_once(
    topic: str = "",
    msg_type: str = "",
    timeout: Optional[float] = None,
    queue_length: Optional[int] = None,
    throttle_rate_ms: Optional[int] = None,
) -> dict:
    """
    Subscribe to a given ROS topic via rosbridge and return the first message received.
    DON'T USE IT TO GET IMAGE! USE get_image() AND get_depth_image() INSTEAD!

    Args:
        topic (str): The ROS topic name (e.g., "/cmd_vel", "/joint_states").
        msg_type (str): The ROS message type (e.g., "geometry_msgs/Twist").
        timeout (Optional[float]): Timeout in seconds. If None, uses the default timeout.
        queue_length (Optional[int]): How many messages to buffer before dropping old ones. Must be ≥ 1.
        throttle_rate_ms (Optional[int]): Minimum interval between messages in milliseconds. Must be ≥ 0.

    Returns:
        dict:
            - {"msg": <parsed ROS message>} if successful
            - {"error": "<error message>"} if subscription or timeout fails
    """
    # Validate critical args before attempting subscription
    if not topic or not msg_type:
        return {"error": "Missing required arguments: topic and msg_type must be provided."}

    # Validate optional parameters
    if queue_length is not None and (not isinstance(queue_length, int) or queue_length < 1):
        return {"error": "queue_length must be an integer ≥ 1"}

    if throttle_rate_ms is not None and (
        not isinstance(throttle_rate_ms, int) or throttle_rate_ms < 0
    ):
        return {"error": "throttle_rate_ms must be an integer ≥ 0"}

    # Construct the rosbridge subscribe message
    subscribe_msg: dict = {
        "op": "subscribe",
        "topic": topic,
        "type": msg_type,
    }

    # Add optional parameters if provided
    if queue_length is not None:
        subscribe_msg["queue_length"] = queue_length

    if throttle_rate_ms is not None:
        subscribe_msg["throttle_rate"] = throttle_rate_ms

    # Subscribe and wait for the first message
    with ws_manager:
        # Send subscription request
        send_error = ws_manager.send(subscribe_msg)
        if send_error:
            return {"error": f"Failed to subscribe: {send_error}"}

        # Use default timeout if none specified
        actual_timeout = timeout if timeout is not None else ws_manager.default_timeout

        # Loop until we receive the first message or timeout
        end_time = time.time() + actual_timeout
        while time.time() < end_time:
            response = ws_manager.receive(timeout=0.5)  # non-blocking small timeout
            if response is None:
                continue  # idle timeout: no frame this tick

            if "Image" in msg_type:
                msg_data = parse_image(response)
                # return {"message": "Image received successfully and saved in the MCP server. Run the 'analyze_image' tool to analyze it"}
            else:
                msg_data = parse_json(response)

            if not msg_data:
                continue  # non-JSON or empty

            # Check for status errors from rosbridge
            if msg_data.get("op") == "status" and msg_data.get("level") == "error":
                return {"error": f"Rosbridge error: {msg_data.get('msg', 'Unknown error')}"}

            # Check for the first published message
            if msg_data.get("op") == "publish" and msg_data.get("topic") == topic:
                # Unsubscribe before returning the message
                unsubscribe_msg = {"op": "unsubscribe", "topic": topic}
                ws_manager.send(unsubscribe_msg)
                if len(msg_data["msg"]['messages'])>0:
                    if 'data' in msg_data["msg"]['messages'][0]:
                        if len(msg_data["msg"]['messages'][0]['data']) >100:
                            msg_data["msg"]['data'] = "data is too big to send"
                if "Image" in msg_type:
                    return {
                        "message": "Image received successfully and saved in the MCP server. Run the 'analyze_previously_received_image' tool to analyze it"
                    }
                else:
                    return {"msg": {}}#msg_data.get("msg", {})}

        # Timeout - unsubscribe and return error
        unsubscribe_msg = {"op": "unsubscribe", "topic": topic}
        ws_manager.send(unsubscribe_msg)
        return {"error": "Timeout waiting for message from topic"}


@mcp.tool(
    description=(
        "Publish a single message to a ROS topic.\n"
        "Example:\n"
        "publish_once(topic='/cmd_vel', msg_type='geometry_msgs/msg/TwistStamped', msg={'linear': {'x': 1.0}})"
    )
)
def publish_once(topic: str = "", msg_type: str = "", msg: dict = {}) -> dict:
    """
    Publish a single message to a ROS topic via rosbridge.

    Args:
        topic (str): ROS topic name (e.g., "/cmd_vel")
        msg_type (str): ROS message type (e.g., "geometry_msgs/Twist")
        msg (dict): Message payload as a dictionary

    Returns:
        dict:
            - {"success": True} if sent without errors
            - {"error": "<error message>"} if connection/send failed
            - If rosbridge responds (usually it doesn’t for publish), parsed JSON or error info
    """
    # Validate critical args before attempting publish
    if not topic or not msg_type or msg == {}:
        return {
            "error": "Missing required arguments: topic, msg_type, and msg must all be provided."
        }

    # Use proper advertise → publish → unadvertise pattern
    with ws_manager:
        # 1. Advertise the topic
        advertise_msg = {"op": "advertise", "topic": topic, "type": msg_type}
        send_error = ws_manager.send(advertise_msg)
        if send_error:
            return {"error": f"Failed to advertise topic: {send_error}"}

        # Check for advertise response/errors
        response = ws_manager.receive(timeout=1.0)
        if response:
            try:
                msg_data = json.loads(response)
                if msg_data.get("op") == "status" and msg_data.get("level") == "error":
                    return {"error": f"Advertise failed: {msg_data.get('msg', 'Unknown error')}"}
            except json.JSONDecodeError:
                pass  # Non-JSON response is usually fine for advertise

        # 2. Publish the message
        publish_msg = {"op": "publish", "topic": topic, "msg": msg}
        send_error = ws_manager.send(publish_msg)
        if send_error:
            # Try to unadvertise even if publish failed
            ws_manager.send({"op": "unadvertise", "topic": topic})
            return {"error": f"Failed to publish message: {send_error}"}

        # Check for publish response/errors
        response = ws_manager.receive(timeout=1.0)
        if response:
            try:
                msg_data = json.loads(response)
                if msg_data.get("op") == "status" and msg_data.get("level") == "error":
                    # Unadvertise before returning error
                    ws_manager.send({"op": "unadvertise", "topic": topic})
                    return {"error": f"Publish failed: {msg_data.get('msg', 'Unknown error')}"}
            except json.JSONDecodeError:
                pass  # Non-JSON response is usually fine for publish

        # 3. Unadvertise the topic
        unadvertise_msg = {"op": "unadvertise", "topic": topic}
        ws_manager.send(unadvertise_msg)

    return {
        "success": True,
        "note": "Message published using advertise → publish → unadvertise pattern",
    }


# @mcp.tool(
#     description=(
#         "Subscribe to a topic for a duration and collect messages.\n"
#         "Example:\n"
#         "subscribe_for_duration(topic='/cmd_vel', msg_type='geometry_msgs/msg/TwistStamped', duration=5, max_messages=10)\n"
#         "subscribe_for_duration(topic='/high_rate_topic', msg_type='sensor_msgs/Image', duration=10, queue_length=5, throttle_rate_ms=100)  # Control message buffering and rate"
#     )
# )
# def subscribe_for_duration(
#     topic: str = "",
#     msg_type: str = "",
#     duration: float = 5.0,
#     max_messages: int = 100,
#     queue_length: Optional[int] = None,
#     throttle_rate_ms: Optional[int] = None,
# ) -> dict:
#     """
#     Subscribe to a ROS topic via rosbridge for a fixed duration and collect messages.

#     Args:
#         topic (str): ROS topic name (e.g. "/cmd_vel", "/joint_states")
#         msg_type (str): ROS message type (e.g. "geometry_msgs/Twist")
#         duration (float): How long (seconds) to listen for messages
#         max_messages (int): Maximum number of messages to collect before stopping
#         queue_length (Optional[int]): How many messages to buffer before dropping old ones. Must be ≥ 1.
#         throttle_rate_ms (Optional[int]): Minimum interval between messages in milliseconds. Must be ≥ 0.

#     Returns:
#         dict:
#             {
#                 "topic": topic_name,
#                 "collected_count": N,
#                 "messages": [msg1, msg2, ...]
#             }
#     """
#     # Validate critical args before subscribing
#     if not topic or not msg_type:
#         return {"error": "Missing required arguments: topic and msg_type must be provided."}

#     # Validate optional parameters
#     if queue_length is not None and (not isinstance(queue_length, int) or queue_length < 1):
#         return {"error": "queue_length must be an integer ≥ 1"}

#     if throttle_rate_ms is not None and (
#         not isinstance(throttle_rate_ms, int) or throttle_rate_ms < 0
#     ):
#         return {"error": "throttle_rate_ms must be an integer ≥ 0"}

#     # Send subscription request
#     subscribe_msg: dict = {
#         "op": "subscribe",
#         "topic": topic,
#         "type": msg_type,
#     }

#     # Add optional parameters if provided
#     if queue_length is not None:
#         subscribe_msg["queue_length"] = queue_length

#     if throttle_rate_ms is not None:
#         subscribe_msg["throttle_rate"] = throttle_rate_ms

#     with ws_manager:
#         send_error = ws_manager.send(subscribe_msg)
#         if send_error:
#             return {"error": f"Failed to subscribe: {send_error}"}

#         collected_messages = []
#         status_errors = []
#         end_time = time.time() + duration

#         # Loop until duration expires or we hit max_messages
#         while time.time() < end_time and len(collected_messages) < max_messages:
#             response = ws_manager.receive(timeout=0.5)  # non-blocking small timeout
#             if response is None:
#                 continue  # idle timeout: no frame this tick

#             msg_data = parse_json(response)
#             if not msg_data:
#                 continue  # non-JSON or empty

#             # Check for status errors from rosbridge
#             if msg_data.get("op") == "status" and msg_data.get("level") == "error":
#                 status_errors.append(msg_data.get("msg", "Unknown error"))
#                 continue

#             # Check for published messages matching our topic
#             if msg_data.get("op") == "publish" and msg_data.get("topic") == topic:
#                 collected_messages.append(msg_data.get("msg", {}))

#         # Unsubscribe when done
#         unsubscribe_msg = {"op": "unsubscribe", "topic": topic}
#         ws_manager.send(unsubscribe_msg)

#     return {
#         "topic": topic,
#         "collected_count": len(collected_messages),
#         "messages": collected_messages,
#         "status_errors": status_errors,  # Include any errors encountered during collection
#     }


@mcp.tool(
    description=(
        "Publish a sequence of messages with delays.\n"
        "Example:\n"
        "publish_for_durations(topic='/cmd_vel', msg_type='geometry_msgs/msg/TwistStamped', messages=[{'linear': {'x': 1.0}}, {'linear': {'x': 0.0}}], durations=[1, 2])"
    )
)
def publish_for_durations(
    topic: str = "",
    msg_type: str = "",
    messages: List[Dict[str, Any]] = [],
    durations: List[float] = [],
) -> dict:
    """
    Publish a sequence of messages to a given ROS topic with delays in between.

    Args:
        topic (str): ROS topic name (e.g., "/cmd_vel")
        msg_type (str): ROS message type (e.g., "geometry_msgs/Twist")
        messages (List[Dict[str, Any]]): A list of message dictionaries (ROS-compatible payloads)
        durations (List[float]): A list of durations (seconds) to wait between messages

    Returns:
        dict:
            {
                "success": True,
                "published_count": <number of messages>,
                "topic": topic,
                "msg_type": msg_type
            }
            OR {"error": "<error message>"} if something failed
    """
    # Validate critical args before publishing
    if not topic or not msg_type or messages == [] or durations == []:
        return {
            "error": "Missing required arguments: topic, msg_type, messages, and durations must all be provided."
        }

    # Ensure same length for messages & durations
    if len(messages) != len(durations):
        return {"error": "messages and durations must have the same length"}

    # Use proper advertise → publish → unadvertise pattern
    with ws_manager:
        # 1. Advertise the topic
        advertise_msg = {"op": "advertise", "topic": topic, "type": msg_type}
        send_error = ws_manager.send(advertise_msg)
        if send_error:
            return {"error": f"Failed to advertise topic: {send_error}"}

        # Check for advertise response/errors
        response = ws_manager.receive(timeout=1.0)
        if response:
            try:
                msg_data = json.loads(response)
                if msg_data.get("op") == "status" and msg_data.get("level") == "error":
                    return {"error": f"Advertise failed: {msg_data.get('msg', 'Unknown error')}"}
            except json.JSONDecodeError:
                pass  # Non-JSON response is usually fine for advertise

        published_count = 0
        errors = []

        # 2. Iterate and publish each message with a delay
        for i, (msg, delay) in enumerate(zip(messages, durations)):
            # Build the rosbridge publish message
            publish_msg = {"op": "publish", "topic": topic, "msg": msg}

            # Send it
            send_error = ws_manager.send(publish_msg)
            if send_error:
                errors.append(f"Message {i + 1}: {send_error}")
                continue  # Continue with next message instead of failing completely

            # Check for publish response/errors
            response = ws_manager.receive(timeout=1.0)
            if response:
                try:
                    msg_data = json.loads(response)
                    if msg_data.get("op") == "status" and msg_data.get("level") == "error":
                        errors.append(f"Message {i + 1}: {msg_data.get('msg', 'Unknown error')}")
                        continue
                except json.JSONDecodeError:
                    pass  # Non-JSON response is usually fine for publish

            published_count += 1

            # Wait before sending the next message
            time.sleep(delay)

        # 3. Unadvertise the topic
        unadvertise_msg = {"op": "unadvertise", "topic": topic}
        ws_manager.send(unadvertise_msg)

    return {
        "success": True,
        "published_count": published_count,
        "total_messages": len(messages),
        "topic": topic,
        "msg_type": msg_type,
        "errors": errors,  # Include any errors encountered during publishing
    }


## ############################################################################################## ##
##
##                       ROS SERVICES
##
## ############################################################################################## ##


@mcp.tool(description=("Get list of all available ROS services.\nExample:\nget_services()"))
def get_services() -> dict:
    """
    Get list of all available ROS services.

    Returns:
        dict: Contains list of all active services,
            or a message string if no services are found.
    """
    # rosbridge service call to get service list
    message = {
        "op": "call_service",
        "service": "/rosapi/services",
        "type": "rosapi/Services",
        "args": {},
        "id": "get_services_request_1",
    }

    # Request service list from rosbridge
    with ws_manager:
        response = ws_manager.request(message)

    # Check for service response errors first
    if response and "result" in response and not response["result"]:
        # Service call failed - return error with details from values
        error_msg = response.get("values", {}).get("message", "Service call failed")
        return {"error": f"Service call failed: {error_msg}"}

    # Return service info if present
    if response and "values" in response:
        services = response["values"].get("services", [])
        return {"services": services, "service_count": len(services)}
    else:
        return {"warning": "No services found"}


@mcp.tool(
    description=(
        "Get the service type for a specific service.\nExample:\nget_service_type('/rosapi/topics')"
    )
)
def get_service_type(service: str) -> dict:
    """
    Get the service type for a specific service.

    Args:
        service (str): The service name (e.g., '/rosapi/topics')

    Returns:
        dict: Contains the service type,
            or an error message if service doesn't exist.
    """
    # Validate input
    if not service or not service.strip():
        return {"error": "Service name cannot be empty"}

    # rosbridge service call to get service type
    message = {
        "op": "call_service",
        "service": "/rosapi/service_type",
        "type": "rosapi/ServiceType",
        "args": {"service": service},
        "id": f"get_service_type_request_{service.replace('/', '_')}",
    }

    # Request service type from rosbridge
    with ws_manager:
        response = ws_manager.request(message)

    # Check for service response errors first
    if response and "result" in response and not response["result"]:
        # Service call failed - return error with details from values
        error_msg = response.get("values", {}).get("message", "Service call failed")
        return {"error": f"Service call failed: {error_msg}"}

    # Return service type if present
    if response and "values" in response:
        service_type = response["values"].get("type", "")
        if service_type:
            return {"service": service, "type": service_type}
        else:
            return {"error": f"Service {service} does not exist or has no type"}
    else:
        return {"error": f"Failed to get type for service {service}"}


@mcp.tool(
    description=(
        "Get complete service details including request and response structures.\n"
        "Example:\n"
        "get_service_details('my_package/CustomService')"
    )
)
def get_service_details(service_type: str) -> dict:
    """
    Get complete service details including request and response structures.

    Args:
        service_type (str): The service type (e.g., 'my_package/CustomService')

    Returns:
        dict: Contains complete service definition with request and response structures.
    """
    # Validate input
    if not service_type or not service_type.strip():
        return {"error": "Service type cannot be empty"}

    result = {"service_type": service_type, "request": {}, "response": {}}

    # Get both request and response details in a single WebSocket context
    with ws_manager:
        # Get request details
        request_message = {
            "op": "call_service",
            "service": "/rosapi/service_request_details",
            "type": "rosapi/ServiceRequestDetails",
            "args": {"type": service_type},
            "id": f"get_service_details_request_{service_type.replace('/', '_')}",
        }

        request_response = ws_manager.request(request_message)
        if request_response and "values" in request_response:
            typedefs = request_response["values"].get("typedefs", [])
            if typedefs:
                for typedef in typedefs:
                    field_names = typedef.get("fieldnames", [])
                    field_types = typedef.get("fieldtypes", [])
                    fields = {}
                    for name, ftype in zip(field_names, field_types):
                        fields[name] = ftype
                    result["request"] = {"fields": fields, "field_count": len(fields)}

        # Get response details
        response_message = {
            "op": "call_service",
            "service": "/rosapi/service_response_details",
            "type": "rosapi/ServiceResponseDetails",
            "args": {"type": service_type},
            "id": f"get_service_details_response_{service_type.replace('/', '_')}",
        }

        response_response = ws_manager.request(response_message)
        if response_response and "values" in response_response:
            typedefs = response_response["values"].get("typedefs", [])
            if typedefs:
                for typedef in typedefs:
                    field_names = typedef.get("fieldnames", [])
                    field_types = typedef.get("fieldtypes", [])
                    fields = {}
                    for name, ftype in zip(field_names, field_types):
                        fields[name] = ftype
                    result["response"] = {"fields": fields, "field_count": len(fields)}

    # Check if we got any data
    if not result["request"] and not result["response"]:
        return {"error": f"Service type {service_type} not found or has no definition"}

    return result


@mcp.tool(
    description=(
        "Get list of nodes that provide a specific service.\n"
        "Example:\n"
        "get_service_providers('/rosapi/topics')"
    )
)
def get_service_providers(service: str) -> dict:
    """
    Get list of nodes that provide a specific service.

    Args:
        service (str): The service name (e.g., '/rosapi/topics')

    Returns:
        dict: Contains list of nodes providing this service,
            or an error message if service doesn't exist.
    """
    # Validate input
    if not service or not service.strip():
        return {"error": "Service name cannot be empty"}

    # rosbridge service call to get service providers (using service_node like inspect_all_services)
    message = {
        "op": "call_service",
        "service": "/rosapi/service_node",
        "type": "rosapi/ServiceNode",
        "args": {"service": service},
        "id": f"get_service_providers_request_{service.replace('/', '_')}",
    }

    # Request service providers from rosbridge
    with ws_manager:
        response = ws_manager.request(message)

    # Return service providers if present (using same logic as inspect_all_services)
    providers = []

    # Handle different response formats safely
    if response and isinstance(response, dict):
        if "values" in response:
            node = response["values"].get("node", "")
            if node:
                providers = [node]
        elif "result" in response:
            node = response["result"].get("node", "")
            if node:
                providers = [node]
        elif "error" in response:
            return {"error": f"Service call failed: {response['error']}"}
    elif response is False:
        return {"error": f"No response received for service {service}"}
    elif response is True:
        return {"error": f"Unexpected boolean response for service {service}"}
    else:
        return {"error": f"Failed to get providers for service {service}"}

    return {"service": service, "providers": providers, "provider_count": len(providers)}


@mcp.tool(
    description=(
        "Get comprehensive information about all services including types and providers. Note that this may take time to execute when three are a large number of services since it queries each one by one under the hood. \n"
        "Example:\n"
        "inspect_all_services()"
    )
)
def inspect_all_services() -> dict:
    """
    Get comprehensive information about all services including types and providers.

    Returns:
        dict: Contains detailed information about all services,
            including service names, types, and provider nodes.
    """
    # First get all services
    services_message = {
        "op": "call_service",
        "service": "/rosapi/services",
        "type": "rosapi/Services",
        "args": {},
        "id": "inspect_all_services_request_1",
    }

    with ws_manager:
        services_response = ws_manager.request(services_message)

        if not services_response or "values" not in services_response:
            return {"error": "Failed to get services list"}

        services = services_response["values"].get("services", [])
        service_details = {}

        # Get details for each service
        service_errors = []
        for service in services:
            # Get service type
            type_message = {
                "op": "call_service",
                "service": "/rosapi/service_type",
                "type": "rosapi/ServiceType",
                "args": {"service": service},
                "id": f"get_type_{service.replace('/', '_')}",
            }

            type_response = ws_manager.request(type_message)
            service_type = ""
            if type_response and "values" in type_response:
                service_type = type_response["values"].get("type", "unknown")
            elif type_response and "error" in type_response:
                service_errors.append(f"Service {service}: {type_response['error']}")

            # Get service provider (using service_node instead of service_providers)
            provider_message = {
                "op": "call_service",
                "service": "/rosapi/service_node",
                "type": "rosapi/ServiceNode",
                "args": {"service": service},
                "id": f"get_provider_{service.replace('/', '_')}",
            }

            provider_response = ws_manager.request(provider_message)
            providers = []

            # Handle different response formats safely
            if provider_response and isinstance(provider_response, dict):
                if "values" in provider_response:
                    node = provider_response["values"].get("node", "")
                    if node:
                        providers = [node]
                elif "result" in provider_response:
                    node = provider_response["result"].get("node", "")
                    if node:
                        providers = [node]
                elif "error" in provider_response:
                    service_errors.append(
                        f"Service {service} provider: {provider_response['error']}"
                    )
            elif provider_response is False:
                service_errors.append(f"Service {service} provider: No response received")
            elif provider_response is True:
                service_errors.append(f"Service {service} provider: Unexpected boolean response")

            service_details[service] = {
                "type": service_type,
                "providers": providers,
                "provider_count": len(providers),
            }

        return {
            "total_services": len(services),
            "services": service_details,
            "service_errors": service_errors,  # Include any errors encountered during inspection
        }


@mcp.tool(
    description=(
        "Call a ROS service with specified request data.\n"
        "Example:\n"
        "call_service('/rosapi/topics', 'rosapi/Topics', {})\n"
        "call_service('/slow_service', 'my_package/SlowService', {}, timeout=10.0)  # Specify timeout only for slow services"
    )
)
def call_service(
    service_name: str, service_type: str, request: dict, timeout: Optional[float] = None
) -> dict:
    """
    Call a ROS service with specified request data.

    Args:
        service_name (str): The service name (e.g., '/rosapi/topics')
        service_type (str): The service type (e.g., 'rosapi/Topics')
        request (dict): Service request data as a dictionary
        timeout (Optional[float]): Timeout in seconds. If None, uses the default timeout.

    Returns:
        dict: Contains the service response or error information.
    """
    # rosbridge service call
    message = {
        "op": "call_service",
        "service": service_name,
        "type": service_type,
        "args": request,
        "id": f"call_service_request_{service_name.replace('/', '_')}",
    }

    # Call the service through rosbridge
    with ws_manager:
        response = ws_manager.request(message, timeout=timeout)

    # Check for service response errors first
    if response and "result" in response and not response["result"]:
        # Service call failed - return error with details from values
        error_msg = response.get("values", {}).get("message", "Service call failed")
        return {
            "service": service_name,
            "service_type": service_type,
            "success": False,
            "error": f"Service call failed: {error_msg}",
        }

    # Return service response if present
    if response:
        if response.get("op") == "service_response":
            # Alternative response format
            return {
                "service": service_name,
                "service_type": service_type,
                "success": response.get("result", True),
                "result": response.get("values", {}),
            }
        elif response.get("op") == "status" and response.get("level") == "error":
            # Error response
            return {
                "service": service_name,
                "service_type": service_type,
                "success": False,
                "error": response.get("msg", "Unknown error"),
            }
        else:
            # Unexpected response format
            return {
                "service": service_name,
                "service_type": service_type,
                "success": False,
                "error": "Unexpected response format",
                "raw_response": response,
            }
    else:
        return {
            "service": service_name,
            "service_type": service_type,
            "success": False,
            "error": "No response received from service call",
        }


@mcp.tool(description=("Get list of all currently running ROS nodes.\nExample:\nget_nodes()"))
def get_nodes() -> dict:
    """
    Get list of all currently running ROS nodes.

    Returns:
        dict: Contains list of all active nodes,
            or a message string if no nodes are found.
    """
    # rosbridge service call to get node list
    message = {
        "op": "call_service",
        "service": "/rosapi/nodes",
        "type": "rosapi/Nodes",
        "args": {},
        "id": "get_nodes_request_1",
    }

    # Request node list from rosbridge
    with ws_manager:
        response = ws_manager.request(message)

    # Check for service response errors first
    if response and "result" in response and not response["result"]:
        # Service call failed - return error with details from values
        error_msg = response.get("values", {}).get("message", "Service call failed")
        return {"error": f"Service call failed: {error_msg}"}

    # Return node info if present
    if response and "values" in response:
        nodes = response["values"].get("nodes", [])
        return {"nodes": nodes, "node_count": len(nodes)}
    else:
        return {"warning": "No nodes found"}


@mcp.tool(
    description=(
        "Get detailed information about a specific node including its publishers, subscribers, and services.\n"
        "Example:\n"
        "get_node_details('/turtlesim')"
    )
)
def get_node_details(node: str) -> dict:
    """
    Get detailed information about a specific node including its publishers, subscribers, and services.

    Args:
        node (str): The node name (e.g., '/turtlesim')

    Returns:
        dict: Contains detailed node information including publishers, subscribers, and services,
            or an error message if node doesn't exist.
    """
    # Validate input
    if not node or not node.strip():
        return {"error": "Node name cannot be empty"}

    result = {
        "node": node,
        "publishers": [],
        "subscribers": [],
        "services": [],
        "publisher_count": 0,
        "subscriber_count": 0,
        "service_count": 0,
    }

    # rosbridge service call to get node details
    message = {
        "op": "call_service",
        "service": "/rosapi/node_details",
        "type": "rosapi/NodeDetails",
        "args": {"node": node},
        "id": f"get_node_details_{node.replace('/', '_')}",
    }

    # Request node details from rosbridge
    with ws_manager:
        response = ws_manager.request(message)

    # Check for service response errors first
    if response and "result" in response and not response["result"]:
        # Service call failed - return error with details from values
        error_msg = response.get("values", {}).get("message", "Service call failed")
        return {"error": f"Service call failed: {error_msg}"}

    # Extract data from the response
    if response and "values" in response:
        values = response["values"]
        # Extract publishers, subscribers, and services from the response
        # Note: rosapi uses "publishing" and "subscribing" field names
        publishers = values.get("publishing", [])
        subscribers = values.get("subscribing", [])
        services = values.get("services", [])

        result["publishers"] = publishers
        result["subscribers"] = subscribers
        result["services"] = services
        result["publisher_count"] = len(publishers)
        result["subscriber_count"] = len(subscribers)
        result["service_count"] = len(services)

    # Check if we got any data
    if not result["publishers"] and not result["subscribers"] and not result["services"]:
        return {"error": f"Node {node} not found or has no details available"}

    return result


@mcp.tool(
    description=(
        "Get comprehensive information about all ROS nodes including their publishers, subscribers, and services.\n"
        "Example:\n"
        "inspect_all_nodes()"
    )
)
def inspect_all_nodes() -> dict:
    """
    Get comprehensive information about all ROS nodes including their publishers, subscribers, and services.

    Returns:
        dict: Contains detailed information about all nodes including:
            - Node names and details
            - Publishers for each node
            - Subscribers for each node
            - Services provided by each node
            - Connection counts and statistics
    """
    # First get all nodes
    nodes_message = {
        "op": "call_service",
        "service": "/rosapi/nodes",
        "type": "rosapi/Nodes",
        "args": {},
        "id": "inspect_all_nodes_request_1",
    }

    with ws_manager:
        nodes_response = ws_manager.request(nodes_message)

        if not nodes_response or "values" not in nodes_response:
            return {"error": "Failed to get nodes list"}

        nodes = nodes_response["values"].get("nodes", [])
        node_details = {}

        # Get details for each node
        node_errors = []
        for node in nodes:
            # Get node details (publishers, subscribers, services)
            node_details_message = {
                "op": "call_service",
                "service": "/rosapi/node_details",
                "type": "rosapi/NodeDetails",
                "args": {"node": node},
                "id": f"get_node_details_{node.replace('/', '_')}",
            }

            node_details_response = ws_manager.request(node_details_message)

            if node_details_response and "values" in node_details_response:
                values = node_details_response["values"]
                # Extract publishers, subscribers, and services from the response
                # Note: rosapi uses "publishing" and "subscribing" field names
                publishers = values.get("publishing", [])
                subscribers = values.get("subscribing", [])
                services = values.get("services", [])

                node_details[node] = {
                    "publishers": publishers,
                    "subscribers": subscribers,
                    "services": services,
                    "publisher_count": len(publishers),
                    "subscriber_count": len(subscribers),
                    "service_count": len(services),
                }
            elif (
                node_details_response
                and "result" in node_details_response
                and not node_details_response["result"]
            ):
                error_msg = node_details_response.get("values", {}).get(
                    "message", "Service call failed"
                )
                node_errors.append(f"Node {node}: {error_msg}")
            else:
                node_errors.append(f"Node {node}: Failed to get node details")

        return {
            "total_nodes": len(nodes),
            "nodes": node_details,
            "node_errors": node_errors,  # Include any errors encountered during inspection
        }


## ############################################################################################## ##
##
##                       NETWORK DIAGNOSTICS
##
## ############################################################################################## ##


@mcp.tool(
    description=(
        "Ping a robot's IP address and check if a specific port is open.\n"
        "A successful ping to the IP but not the port can indicate that ROSbridge is not running.\n"
        "Example:\n"
        "ping_robot(ip='192.168.1.100', port=9090)"
    )
)
def ping_robot(ip: str, port: int, ping_timeout: float = 2.0, port_timeout: float = 2.0) -> dict:
    """
    Ping an IP address and check if a specific port is open.

    Args:
        ip (str): The IP address to ping (e.g., '192.168.1.100')
        port (int): The port number to check (e.g., 9090)
        ping_timeout (float): Timeout for ping in seconds. Default = 2.0.
        port_timeout (float): Timeout for port check in seconds. Default = 2.0.

    Returns:
        dict: Contains ping and port check results with detailed status information.
    """
    return ping_ip_and_port(ip, port, ping_timeout, port_timeout)


## ############################################################################################## ##
##
##                      IMAGE ANALYSIS
##
## ############################################################################################## ##
<<<<<<< HEAD

# @mcp.tool(
#     description=(
#         "Analyze the most recently received image without sending raw bytes.\n"
#         "This avoids exceeding token limits by returning only a file reference."
#     )
# )
# def analyze_previously_received_image() -> dict:
#     """
#     Loads the previously saved image and returns a reference (URI), not base64 bytes.

#     The image is saved by 'parse_image' or 'subscribe_once' at ./camera/received_image.png.
#     The returned URI can be attached as a binary image input for analysis, avoiding token bloat.
#     """
#     path = "./camera/received_image.png"
#     if not os.path.exists(path):
#         return {"error": "No previously received image found at ./camera/received_image.png"}

#     abs_path = os.path.abspath(path)
#     return {
#         "image_ref": {
#             "uri": f"file://{abs_path}",
#             "mimeType": "image/png",
#             "name": "latest_camera_frame",
#             "note": (
#                 "Attach this file as an image input to the model instead of embedding base64 data."
#             ),
#         }
#     }



@mcp.tool(
    description=(
        "Get color image from D455 camera"
    )
)
def get_image() -> dict:
    """
    Get color image from D455 camera. Saves the file and loads it to client

    Returns:
        dict:
            - {"msg": <parsed ROS message>} of header, if successful
            - {"error": "<error message>"} if subscription or timeout fails
    """
    # Validate critical args before attempting subscription

    # Construct the rosbridge subscribe message
    topic = '/rozum/D455_1/color/image_raw'
    subscribe_msg: dict = {
        "op": "subscribe",
        "topic": topic,
        "type": 'sensor_msgs/msg/Image',
    }

    # Add optional parameters if provided
    subscribe_msg["queue_length"] = 1


    # Subscribe and wait for the first message
    with ws_manager:
        # Send subscription request
        send_error = ws_manager.send(subscribe_msg)
        if send_error:
            return {"error": f"Failed to subscribe: {send_error}"}

        # Use default timeout if none specified
        actual_timeout = 5.0

        # Loop until we receive the first message or timeout
        end_time = time.time() + actual_timeout
        while time.time() < end_time:
            response = ws_manager.receive(timeout=3.0)  # non-blocking small timeout
            if response is None:
                continue  # idle timeout: no frame this tick

            msg_data, saved_file = parse_image(response)
            if not msg_data:
                continue  # non-JSON or empty

            # Check for status errors from rosbridge
            if msg_data.get("op") == "status" and msg_data.get("level") == "error":
                return {"error": f"Rosbridge error: {msg_data.get('msg', 'Unknown error')}"}

            # Check for the first published message
            if saved_file:
                # Unsubscribe before returning the message
                unsubscribe_msg = {"op": "unsubscribe", "topic": topic}
                ws_manager.send(unsubscribe_msg)
                
                header = {"msg": msg_data.get("msg", {}).get("header", {})}
                path = "./camera/received_image.png"
                if not os.path.exists(path):
                    return {"error": "No previously received image found at ./camera/received_image.png"}

                abs_path = os.path.abspath(path)
                return {
                    "image_ref": {
                        "uri": f"file://{abs_path}",
                        "mimeType": "image/png",
                        "name": "latest_camera_frame",
                        "note": (
                            "Attach this file as an image input to the model instead of embedding base64 data."
                        ),
                    },
                    "msg_header":header
                }

        # Timeout - unsubscribe and return error
        unsubscribe_msg = {"op": "unsubscribe", "topic": topic}
        ws_manager.send(unsubscribe_msg)
        return {"error": "Timeout waiting for message from topic"}
    

@mcp.tool(
    description=(
        "Get depth image from D455 camera"
    )
)
def get_depth_image() -> dict:
=======
def _encode_image_to_imagecontent(image):
>>>>>>> ac75c8c8
    """
    Get depth image from D455 camera. Saves the file and loads it to client

    Returns:
        dict:
            - {"msg": <parsed ROS message>} of header, if successful
            - {"error": "<error message>"} if subscription or timeout fails
    """
    # Validate critical args before attempting subscription

    # Construct the rosbridge subscribe message
    topic = '/rozum/D455_1/aligned_depth_to_color/image_raw'
    subscribe_msg: dict = {
        "op": "subscribe",
        "topic": topic,
        "type": 'sensor_msgs/msg/Image',
    }

    # Add optional parameters if provided
    subscribe_msg["queue_length"] = 1


    # Subscribe and wait for the first message
    with ws_manager:
        # Send subscription request
        send_error = ws_manager.send(subscribe_msg)
        if send_error:
            return {"error": f"Failed to subscribe: {send_error}"}

        # Use default timeout if none specified
        actual_timeout = 5.0

        # Loop until we receive the first message or timeout
        end_time = time.time() + actual_timeout
        while time.time() < end_time:
            response = ws_manager.receive(timeout=3.0)  # non-blocking small timeout
            if response is None:
                continue  # idle timeout: no frame this tick

            msg_data, saved_file = parse_image(response)
            if not msg_data:
                continue  # non-JSON or empty

            # Check for status errors from rosbridge
            if msg_data.get("op") == "status" and msg_data.get("level") == "error":
                return {"error": f"Rosbridge error: {msg_data.get('msg', 'Unknown error')}"}

            # Check for the first published message
            if saved_file:
                # Unsubscribe before returning the message
                unsubscribe_msg = {"op": "unsubscribe", "topic": topic}
                ws_manager.send(unsubscribe_msg)
                
                header = {"msg": msg_data.get("msg", {}).get("header", {})}
                path = "./camera/received_image.png"
                if not os.path.exists(path):
                    return {"error": "No previously received image found at ./camera/received_image.png"}

                abs_path = os.path.abspath(path)
                return {
                    "image_ref": {
                        "uri": f"file://{abs_path}",
                        "mimeType": "image/png",
                        "name": "latest_camera_frame",
                        "note": (
                            "Attach this file as an image input to the model instead of embedding base64 data."
                        ),
                    },
                    "msg_header":header
                }

        # Timeout - unsubscribe and return error
        unsubscribe_msg = {"op": "unsubscribe", "topic": topic}
        ws_manager.send(unsubscribe_msg)
        return {"error": "Timeout waiting for message from topic"}

def get_image_simple() -> dict:
    """
    Get color image from D455 camera. Saves the file and loads it to client

    Returns:
<<<<<<< HEAD
        dict:
            - {"msg": <parsed ROS message>} of header, if successful
            - {"error": "<error message>"} if subscription or timeout fails
    """
    # Validate critical args before attempting subscription

    # Construct the rosbridge subscribe message
    topic = '/rozum/D455_1/color/image_raw'
    subscribe_msg: dict = {
        "op": "subscribe",
        "topic": topic,
        "type": 'sensor_msgs/msg/Image',
    }

    # Add optional parameters if provided
    subscribe_msg["queue_length"] = 1


    # Subscribe and wait for the first message
    for i in range(5): # 5 tries
        with ws_manager:
            # Send subscription request
            send_error = ws_manager.send(subscribe_msg)
            if send_error:
                return {"error": f"Failed to subscribe: {send_error}"}

            # Use default timeout if none specified
            actual_timeout = 1.0

            # Loop until we receive the first message or timeout
            end_time = time.time() + actual_timeout
            while time.time() < end_time:
                response = ws_manager.receive(timeout=0.5)  # non-blocking small timeout
                if response is None:
                    continue  # idle timeout: no frame this tick

                msg_data, saved_file = parse_image(response)
                if not msg_data:
                    continue  # non-JSON or empty

                # Check for status errors from rosbridge
                if msg_data.get("op") == "status" and msg_data.get("level") == "error":
                    return {"error": f"Rosbridge error: {msg_data.get('msg', 'Unknown error')}"}

                # Check for the first published message
                if saved_file:
                    # Unsubscribe before returning the message
                    unsubscribe_msg = {"op": "unsubscribe", "topic": topic}
                    ws_manager.send(unsubscribe_msg)
                    
                    header = {"msg": msg_data.get("msg", {}).get("header", {})}
                    path = "./camera/received_image.png"
                    if not os.path.exists(path):
                        return {"error": "No previously received image found at ./camera/received_image.png"}

                    abs_path = os.path.abspath(path)
                    return {
                        "image_ref": {
                            "uri": f"file://{abs_path}",
                            "mimeType": "image/png",
                            "name": "latest_camera_frame",
                            "note": (
                                "Attach this file as an image input to the model instead of embedding base64 data."
                            ),
                        },
                        "msg_header":header
                    }

            # Timeout - unsubscribe and return error
            unsubscribe_msg = {"op": "unsubscribe", "topic": topic}
            ws_manager.send(unsubscribe_msg)
    return {"error": "Timeout waiting for message from topic"}
# -------------------------------------------------------------------------------------------------
# Optional utility if you ever want to compress images before sending
# -------------------------------------------------------------------------------------------------
def compress_image(
    src_path: str,
    dst_path: Optional[str] = None,
    max_side: int = 1024,
    quality: int = 75,
) -> str:
    """
    Compress and resize an image to reduce size before analysis or upload.
    Returns the destination path.
    """
    if dst_path is None:
        dst_path = src_path

    from PIL import ImageOps
    im = PILImage.open(src_path).convert("RGB")
    im = ImageOps.exif_transpose(im)
    im.thumbnail((max_side, max_side))
    im.save(dst_path, format="JPEG", quality=quality, optimize=True, progressive=True)
    return dst_path

# -------------------------------------------------------------------------------------------------
# Entry point
# -------------------------------------------------------------------------------------------------
if __name__ == "__main__":
    # print(get_image_simple())
    transport = os.getenv("MCP_TRANSPORT", "stdio")
    if transport == "http":
        mcp.run(transport=transport)
    else:
        mcp.run(transport="stdio")



# @mcp.tool()
# def analyze_previously_received_image():
#     """
#     Analyze the received image.

#     This tool loads the previously saved image from './camera/received_image.png'
#     (which must have been created by 'parse_image' or 'subscribe_once'), and converts
#     it into an MCP-compatible ImageContent format so that the LLM can interpret it.
#     """
#     path = "./camera/received_image.png"
#     if not os.path.exists(path):
#         return {"error": "No previously received image found at ./camera/received_image.png"}
#     image = PILImage.open(path)
#     return _encode_image_to_imagecontent(image)


# def _encode_image_to_imagecontent(image):
#     """
#     Encodes a PIL Image to a format compatible with ImageContent.

#     Args:
#         image (PIL.Image.Image): The image to encode.

#     Returns:
#         ImageContent: PNG-encoded image wrapped in an ImageContent object.
#     """
#     import io
#     buffer = io.BytesIO()
#     image.save(buffer, format="PNG")
#     img_bytes = buffer.getvalue()
#     img_obj = Image(data=img_bytes, format="png")
#     return img_obj.to_image_content()

# if __name__ == "__main__":
#     transport = os.getenv("MCP_TRANSPORT", "stdio")  # "stdio" or "http"
#     if transport == "http":
#         mcp.run(transport=transport)
#     else:
#         mcp.run(transport="stdio")
=======
        ImageContent: JPEG-encoded image wrapped in an ImageContent object.
    """
    buffer = io.BytesIO()
    image.save(buffer, format="JPEG")
    img_bytes = buffer.getvalue()
    img_obj = Image(data=img_bytes, format="jpeg")
    return img_obj.to_image_content()


@mcp.tool(
    description=(
        "First, subscribe to an Image topic using 'subscribe_once' to save an image.\n"
        "Then, use this tool to analyze the saved image\n"
    )
)
def analyze_previously_received_image():
    """
    Analyze the previously received image saved at ./camera/received_image.jpeg

    This tool loads the previously saved image from './camera/received_image.jpeg'
    (which must have been created by 'parse_image' or 'subscribe_once'), and converts
    it into an MCP-compatible ImageContent format so that the LLM can interpret it.
    """
    path = "./camera/received_image.jpeg"
    if not os.path.exists(path):
        return {"error": "No image found at ./camera/received_image.jpeg"}
    img = PILImage.open(path)
    return _encode_image_to_imagecontent(img)


def parse_arguments():
    """Parse command line arguments for MCP server configuration."""
    parser = argparse.ArgumentParser(
        description="ROS MCP Server - Connect to ROS robots via MCP protocol",
        formatter_class=argparse.RawDescriptionHelpFormatter,
        epilog="""
Examples:
  python server.py                                    # Use stdio transport (default)
  python server.py --transport http --host 0.0.0.0 --port 9000
  python server.py --transport streamable-http --host 127.0.0.1 --port 8080
        """,
    )

    parser.add_argument(
        "--transport",
        choices=["stdio", "http", "streamable-http", "sse"],
        default="stdio",
        help="MCP transport protocol to use (default: stdio)",
    )

    parser.add_argument(
        "--host",
        default="127.0.0.1",
        help="Host address for HTTP-based transports (default: 127.0.0.1)",
    )

    parser.add_argument(
        "--port",
        type=int,
        default=9000,
        help="Port number for HTTP-based transports (default: 9000)",
    )

    return parser.parse_args()


def main():
    """Main entry point for the MCP server console script."""
    # Parse command line arguments
    args = parse_arguments()

    # Update global variables with parsed arguments
    global MCP_TRANSPORT, MCP_HOST, MCP_PORT
    MCP_TRANSPORT = args.transport.lower()
    MCP_HOST = args.host
    MCP_PORT = args.port

    if MCP_TRANSPORT == "stdio":
        # stdio doesn't need host/port
        mcp.run(transport="stdio")

    elif MCP_TRANSPORT in {"http", "streamable-http"}:
        # http and streamable-http both require host/port
        print(f"Transport: {MCP_TRANSPORT} -> http://{MCP_HOST}:{MCP_PORT}")
        mcp.run(transport=MCP_TRANSPORT, host=MCP_HOST, port=MCP_PORT)

    elif MCP_TRANSPORT == "sse":
        print(f"Transport: {MCP_TRANSPORT} -> http://{MCP_HOST}:{MCP_PORT}")
        print("Currently unsupported. Use 'stdio', 'http', or 'streamable-http'.")
        mcp.run(transport=MCP_TRANSPORT, host=MCP_HOST, port=MCP_PORT)

    else:
        raise ValueError(
            f"Unsupported MCP_TRANSPORT={MCP_TRANSPORT!r}. "
            "Use 'stdio', 'http', or 'streamable-http'."
        )


if __name__ == "__main__":
    main()
>>>>>>> ac75c8c8
<|MERGE_RESOLUTION|>--- conflicted
+++ resolved
@@ -9,7 +9,6 @@
 from fastmcp.utilities.types import Image
 from PIL import Image as PILImage
 
-<<<<<<< HEAD
 
 import os
 
@@ -19,11 +18,6 @@
 os.environ['HTTP_PROXY'] = proxy
 os.environ['https_proxy'] = proxy
 os.environ['HTTPS_PROXY'] = proxy
-=======
-from utils.config_utils import get_robot_specifications, parse_robot_config
-from utils.network_utils import ping_ip_and_port
-from utils.websocket_manager import WebSocketManager, parse_image, parse_json
->>>>>>> ac75c8c8
 
 # ROS bridge connection settings
 ROSBRIDGE_IP = "127.0.0.1"  # Default is localhost. Replace with your local IPor set using the LLM.
@@ -500,13 +494,8 @@
         "Subscribe to a ROS topic and return the first message received.\n"
         "Example:\n"
         "subscribe_once(topic='/cmd_vel', msg_type='geometry_msgs/msg/TwistStamped')\n"
-<<<<<<< HEAD
         "subscribe_once(topic='/slow_topic', msg_type='my_package/SlowMsg', timeout=10.0)  # Specify timeout only if topic publishes infrequently\n"
         "DON'T USE IT TO GET IMAGE! USE get_image() AND get_depth_image() INSTEAD!\n"
-=======
-        "subscribe_once(topic='/slow_topic', msg_type='my_package/SlowMsg', timeout=None)  # Specify timeout only if topic publishes infrequently\n"
-        "subscribe_once(topic='/high_rate_topic', msg_type='sensor_msgs/Image', timeout=None, queue_length=5, throttle_rate_ms=100)  # Control message buffering and rate"
->>>>>>> ac75c8c8
     )
 )
 def subscribe_once(
@@ -1531,7 +1520,6 @@
 ##                      IMAGE ANALYSIS
 ##
 ## ############################################################################################## ##
-<<<<<<< HEAD
 
 # @mcp.tool(
 #     description=(
@@ -1653,9 +1641,6 @@
     )
 )
 def get_depth_image() -> dict:
-=======
-def _encode_image_to_imagecontent(image):
->>>>>>> ac75c8c8
     """
     Get depth image from D455 camera. Saves the file and loads it to client
 
@@ -1737,7 +1722,6 @@
     Get color image from D455 camera. Saves the file and loads it to client
 
     Returns:
-<<<<<<< HEAD
         dict:
             - {"msg": <parsed ROS message>} of header, if successful
             - {"error": "<error message>"} if subscription or timeout fails
@@ -1884,106 +1868,4 @@
 #     if transport == "http":
 #         mcp.run(transport=transport)
 #     else:
-#         mcp.run(transport="stdio")
-=======
-        ImageContent: JPEG-encoded image wrapped in an ImageContent object.
-    """
-    buffer = io.BytesIO()
-    image.save(buffer, format="JPEG")
-    img_bytes = buffer.getvalue()
-    img_obj = Image(data=img_bytes, format="jpeg")
-    return img_obj.to_image_content()
-
-
-@mcp.tool(
-    description=(
-        "First, subscribe to an Image topic using 'subscribe_once' to save an image.\n"
-        "Then, use this tool to analyze the saved image\n"
-    )
-)
-def analyze_previously_received_image():
-    """
-    Analyze the previously received image saved at ./camera/received_image.jpeg
-
-    This tool loads the previously saved image from './camera/received_image.jpeg'
-    (which must have been created by 'parse_image' or 'subscribe_once'), and converts
-    it into an MCP-compatible ImageContent format so that the LLM can interpret it.
-    """
-    path = "./camera/received_image.jpeg"
-    if not os.path.exists(path):
-        return {"error": "No image found at ./camera/received_image.jpeg"}
-    img = PILImage.open(path)
-    return _encode_image_to_imagecontent(img)
-
-
-def parse_arguments():
-    """Parse command line arguments for MCP server configuration."""
-    parser = argparse.ArgumentParser(
-        description="ROS MCP Server - Connect to ROS robots via MCP protocol",
-        formatter_class=argparse.RawDescriptionHelpFormatter,
-        epilog="""
-Examples:
-  python server.py                                    # Use stdio transport (default)
-  python server.py --transport http --host 0.0.0.0 --port 9000
-  python server.py --transport streamable-http --host 127.0.0.1 --port 8080
-        """,
-    )
-
-    parser.add_argument(
-        "--transport",
-        choices=["stdio", "http", "streamable-http", "sse"],
-        default="stdio",
-        help="MCP transport protocol to use (default: stdio)",
-    )
-
-    parser.add_argument(
-        "--host",
-        default="127.0.0.1",
-        help="Host address for HTTP-based transports (default: 127.0.0.1)",
-    )
-
-    parser.add_argument(
-        "--port",
-        type=int,
-        default=9000,
-        help="Port number for HTTP-based transports (default: 9000)",
-    )
-
-    return parser.parse_args()
-
-
-def main():
-    """Main entry point for the MCP server console script."""
-    # Parse command line arguments
-    args = parse_arguments()
-
-    # Update global variables with parsed arguments
-    global MCP_TRANSPORT, MCP_HOST, MCP_PORT
-    MCP_TRANSPORT = args.transport.lower()
-    MCP_HOST = args.host
-    MCP_PORT = args.port
-
-    if MCP_TRANSPORT == "stdio":
-        # stdio doesn't need host/port
-        mcp.run(transport="stdio")
-
-    elif MCP_TRANSPORT in {"http", "streamable-http"}:
-        # http and streamable-http both require host/port
-        print(f"Transport: {MCP_TRANSPORT} -> http://{MCP_HOST}:{MCP_PORT}")
-        mcp.run(transport=MCP_TRANSPORT, host=MCP_HOST, port=MCP_PORT)
-
-    elif MCP_TRANSPORT == "sse":
-        print(f"Transport: {MCP_TRANSPORT} -> http://{MCP_HOST}:{MCP_PORT}")
-        print("Currently unsupported. Use 'stdio', 'http', or 'streamable-http'.")
-        mcp.run(transport=MCP_TRANSPORT, host=MCP_HOST, port=MCP_PORT)
-
-    else:
-        raise ValueError(
-            f"Unsupported MCP_TRANSPORT={MCP_TRANSPORT!r}. "
-            "Use 'stdio', 'http', or 'streamable-http'."
-        )
-
-
-if __name__ == "__main__":
-    main()
->>>>>>> ac75c8c8
+#         mcp.run(transport="stdio")